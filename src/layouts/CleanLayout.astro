--- conflicted
+++ resolved
@@ -9,11 +9,7 @@
   description?: string;
 }
 
-<<<<<<< HEAD
-const { title = 'Omar Torres | Data & AI Enthusiast', description = 'Omar Torres portfolio - Data and AI Enthusiast showcasing machine learning projects and innovative solutions' } = Astro.props;
-=======
 const { title = 'Omar Torres | Data & AI Enthusiast', description = 'The Mind Behind The Code - Portfolio showcasing innovative data science, machine learning, and AI projects.' } = Astro.props;
->>>>>>> b1ab3bd0
 ---
 
 <!DOCTYPE html>
