---
import StructuredData from './StructuredData.astro';

interface Props {
  title?: string;
  description?: string;
  image?: string;
}

<<<<<<< HEAD
const { 
  title = 'Omar Torres | Data & AI Enthusiast', 
  description = 'Omar Torres portfolio - Data and AI Enthusiast showcasing machine learning projects and innovative solutions',
  image = '/og-image.jpg' 
=======
const {
  title = 'Omar Torres | Data & AI Enthusiast',
  description = 'The Mind Behind The Code - Portfolio showcasing innovative data science, machine learning, and AI projects.',
  image = '/og-image.jpg'
>>>>>>> b1ab3bd0
} = Astro.props;

const canonicalURL = new URL(Astro.url.pathname, Astro.site);
---

<meta charset="UTF-8" />
<meta name="viewport" content="width=device-width, initial-scale=1.0" />
<meta name="generator" content={Astro.generator} />

<!-- Accessibility Meta Tags -->
<meta name="theme-color" content="#00ffff" />
<meta name="color-scheme" content="dark light" />
<meta name="referrer" content="strict-origin-when-cross-origin" />

<!-- Core SEO -->
<title>{title}</title>
<meta name="description" content={description} />
<meta name="author" content="Omar Torres" />
<meta name="keywords" content="Omar Torres, Data Science, AI, Machine Learning, Portfolio, Web Development" />
<link rel="canonical" href={canonicalURL} />

<!-- Open Graph / Facebook -->
<meta property="og:type" content="website" />
<meta property="og:url" content={canonicalURL} />
<meta property="og:title" content={title} />
<meta property="og:description" content={description} />
<meta property="og:image" content={new URL(image, Astro.url)} />

<!-- Twitter -->
<meta property="twitter:card" content="summary_large_image" />
<meta property="twitter:url" content={canonicalURL} />
<meta property="twitter:title" content={title} />
<meta property="twitter:description" content={description} />
<meta property="twitter:image" content={new URL(image, Astro.url)} />

<!-- Fonts -->
<link rel="preconnect" href="https://fonts.googleapis.com" />
<link rel="preconnect" href="https://fonts.gstatic.com" crossorigin />
<link href="https://fonts.googleapis.com/css2?family=Inter:wght@300;400;500;600;700;800&family=JetBrains+Mono:wght@400;500;600&display=swap" rel="stylesheet" />

<!-- Favicon -->
<link rel="icon" type="image/svg+xml" href="/favicon.svg" />

<style is:inline>
  :root {
    --font-sans: 'Inter', -apple-system, BlinkMacSystemFont, 'Segoe UI', Roboto, 'Helvetica Neue', Arial, sans-serif;
    --font-mono: 'JetBrains Mono', 'Consolas', 'Monaco', 'Courier New', monospace;
    
    /* Accessibility color scheme variables */
    --focus-color: #00ffff;
    --focus-outline-width: 2px;
    --focus-outline-offset: 2px;
  }
  
  /* Respect user preferences for reduced motion */
  @media (prefers-reduced-motion: reduce) {
    *,
    *::before,
    *::after {
      animation-duration: 0.01ms !important;
      animation-iteration-count: 1 !important;
      transition-duration: 0.01ms !important;
      scroll-behavior: auto !important;
    }
  }
  
  /* High contrast mode adjustments */
  @media (prefers-contrast: high) {
    :root {
      --focus-outline-width: 3px;
      --focus-outline-offset: 3px;
    }
  }
  
  * {
    box-sizing: border-box;
  }
  
  html {
    font-family: var(--font-sans);
    line-height: 1.6;
    scroll-behavior: smooth;
  }
  
  /* Respect user's reduced motion preference for scroll behavior */
  @media (prefers-reduced-motion: reduce) {
    html {
      scroll-behavior: auto;
    }
  }
  
  body {
    margin: 0;
    padding: 0;
  }
  
  /* Global focus styles for accessibility */
  *:focus-visible {
    outline: var(--focus-outline-width) solid var(--focus-color);
    outline-offset: var(--focus-outline-offset);
    border-radius: 4px;
  }
  
  /* Screen reader only content */
  .sr-only {
    position: absolute;
    width: 1px;
    height: 1px;
    padding: 0;
    margin: -1px;
    overflow: hidden;
    clip: rect(0, 0, 0, 0);
    white-space: nowrap;
    border: 0;
  }
  
  /* Show screen reader content when focused */
  .sr-only:focus {
    position: static;
    width: auto;
    height: auto;
    padding: 0.5rem;
    margin: 0;
    overflow: visible;
    clip: auto;
    white-space: normal;
    background: #000;
    color: var(--focus-color);
    border: 2px solid var(--focus-color);
    border-radius: 4px;
    z-index: 1000;
  }
  
  /* Main content focus styles */
  main:focus {
    outline: none;
  }
  
  /* Button and interactive element base styles */
  button, 
  [role="button"],
  input,
  select,
  textarea {
    font-family: inherit;
  }
  
  /* Improve text readability */
  p, li, h1, h2, h3, h4, h5, h6 {
    word-wrap: break-word;
    hyphens: auto;
  }
  
  /* Large text preference support */
  @media (prefers-reduced-data: reduce) {
    * {
      animation: none !important;
      transition: none !important;
    }
  }
</style>

<!-- Structured Data for SEO -->
<<<<<<< HEAD
<StructuredData type="portfolio" />
=======
<StructuredData type="portfolio" />

<!-- Analytics Initialization -->
<script type="module">
  import { initializeAnalytics } from '/src/lib/analytics/init.ts';
  import { getCurrentConsent } from '/src/lib/analytics/consent.ts';

  // Initialize analytics system on page load
  document.addEventListener('DOMContentLoaded', async function() {
    try {
      // Get current consent level from cookies or localStorage
      const currentConsent = getCurrentConsent();
      const consentLevel = currentConsent ? currentConsent.level : 'none';

      // Determine environment
      const environment = window.location.hostname === 'localhost' ? 'development' :
                         window.location.hostname.includes('staging') ? 'staging' : 'production';

      // Generate session ID
      const sessionId = 'session_' + Date.now() + '_' + Math.random().toString(36).substr(2, 9);

      // Analytics configuration
      const analyticsConfig = {
        consentLevel: consentLevel,
        environment: environment,
        enableDebug: environment === 'development',
        providers: {
          ga4: true,
          sentry: true,
          performance: true
        },
        privacyMode: consentLevel === 'none' || consentLevel === 'essential',
        sessionId: sessionId
      };

      console.log('[Analytics] Initializing analytics system...', {
        consentLevel: consentLevel,
        environment: environment,
        sessionId: sessionId
      });

      // Initialize analytics
      const state = await initializeAnalytics(analyticsConfig);

      console.log('[Analytics] Analytics system initialized successfully', {
        initialized: state.initialized,
        providers: state.providers,
        initializationTime: state.initializationTime,
        errors: state.errors
      });

      // Track page view after initialization
      if (window.analytics?.trackPageView && consentLevel !== 'none') {
        window.analytics.trackPageView({
          path: window.location.pathname,
          title: document.title,
          url: window.location.href,
          referrer: document.referrer
        });
      }

    } catch (error) {
      console.error('[Analytics] Failed to initialize analytics system:', error);

      // Track initialization failure if error tracking is available
      if (window.analytics?.trackErrorEvent) {
        window.analytics.trackErrorEvent(error, 'analytics_initialization', {
          source: 'MainHead',
          url: window.location.pathname
        });
      }
    }
  });

  // Listen for consent changes
  window.addEventListener('consentChanged', async (event) => {
    try {
      console.log('[Analytics] Consent changed, reinitializing...', event.detail);

      const newConsentLevel = event.detail.consentLevel;
      const environment = window.location.hostname === 'localhost' ? 'development' :
                         window.location.hostname.includes('staging') ? 'staging' : 'production';

      const analyticsConfig = {
        consentLevel: newConsentLevel,
        environment: environment,
        enableDebug: environment === 'development',
        providers: {
          ga4: newConsentLevel === 'analytics' || newConsentLevel === 'marketing' || newConsentLevel === 'full',
          sentry: newConsentLevel !== 'none',
          performance: newConsentLevel === 'analytics' || newConsentLevel === 'marketing' || newConsentLevel === 'full'
        },
        privacyMode: newConsentLevel === 'none' || newConsentLevel === 'essential',
        sessionId: window.analytics?.getState?.()?.sessionId || 'session_' + Date.now()
      };

      const state = await initializeAnalytics(analyticsConfig);
      console.log('[Analytics] Analytics reinitilized after consent change', state);

    } catch (error) {
      console.error('[Analytics] Failed to reinitialize analytics after consent change:', error);
    }
  });

  // Handle page visibility changes for performance tracking
  document.addEventListener('visibilitychange', () => {
    if (window.analytics?.trackPerformanceEvent) {
      window.analytics.trackPerformanceEvent('page_visibility_change', Date.now(), {
        hidden: document.hidden,
        visibilityState: document.visibilityState,
        pageTitle: document.title,
        url: window.location.pathname
      });
    }
  });

  // Handle page unload for session tracking
  window.addEventListener('beforeunload', () => {
    if (window.analytics?.trackPerformanceEvent) {
      window.analytics.trackPerformanceEvent('page_unload', Date.now(), {
        sessionDuration: Date.now() - (window.sessionStartTime || Date.now()),
        pageTitle: document.title,
        url: window.location.pathname
      });
    }
  });

  // Set session start time
  window.sessionStartTime = Date.now();
</script>

<!-- Consent Banner Component -->
<script type="module" define:vars={{ pageTitle: title }}>
  // Load and initialize consent banner if not already shown
  document.addEventListener('DOMContentLoaded', function() {
    // Check if consent banner should be shown
    const consentShown = localStorage.getItem('consent_banner_shown');
    const currentConsent = localStorage.getItem('user_consent_level');

    if (!consentShown || !currentConsent) {
      // Import and show consent banner
      import('/src/components/analytics/PrivacyBanner.astro').then(module => {
        // This would need to be implemented as a dynamic component
        console.log('[Analytics] Consent banner would be shown here');
      }).catch(error => {
        console.warn('[Analytics] Failed to load consent banner:', error);
      });
    }
  });
</script>
>>>>>>> b1ab3bd0
<|MERGE_RESOLUTION|>--- conflicted
+++ resolved
@@ -7,17 +7,10 @@
   image?: string;
 }
 
-<<<<<<< HEAD
-const { 
-  title = 'Omar Torres | Data & AI Enthusiast', 
-  description = 'Omar Torres portfolio - Data and AI Enthusiast showcasing machine learning projects and innovative solutions',
-  image = '/og-image.jpg' 
-=======
 const {
   title = 'Omar Torres | Data & AI Enthusiast',
   description = 'The Mind Behind The Code - Portfolio showcasing innovative data science, machine learning, and AI projects.',
   image = '/og-image.jpg'
->>>>>>> b1ab3bd0
 } = Astro.props;
 
 const canonicalURL = new URL(Astro.url.pathname, Astro.site);
@@ -181,9 +174,6 @@
 </style>
 
 <!-- Structured Data for SEO -->
-<<<<<<< HEAD
-<StructuredData type="portfolio" />
-=======
 <StructuredData type="portfolio" />
 
 <!-- Analytics Initialization -->
@@ -333,5 +323,4 @@
       });
     }
   });
-</script>
->>>>>>> b1ab3bd0
+</script>